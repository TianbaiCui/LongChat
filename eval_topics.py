import os
import json

import torch
import transformers
import numpy as np

from utils import *

#path = "longchat_7b_2048"
#path = "longchat_7b_4096"
#path = "longchat_7b_8192"
<<<<<<< HEAD
# path = "llama-7B-hf"
# path = "/l/users/dacheng.li/axie/vicuna_7b_8192"
# path = "/l/users/dacheng.li/axie/llama-7B"
path = "/l/users/dacheng.li/axie/longchat_partial_book"
name = path.split("/")[-1]


=======
path = "/l/users/dacheng.li/axie/models/llama-7B"
>>>>>>> 516a8a99
output_dir = "evaluation/topics/predictions"
name = path.split("/")[-1]

if not os.path.exists(output_dir):
    os.mkdir(output_dir)

output_dir = os.path.join(output_dir, name)
if not os.path.exists(output_dir):
    os.mkdir(output_dir)

tokenizer = transformers.AutoTokenizer.from_pretrained(path, use_fast=False)
tokenizer.pad_token = tokenizer.unk_token

model = transformers.AutoModelForCausalLM.from_pretrained(path, torch_dtype=torch.float16).cuda()

# for num_topics in [2, 3, 4, 5, 6, 7, 8, 9, 10]:
<<<<<<< HEAD
for num_topics in [6,7,8,9,10]:
=======
for num_topics in [2]:
>>>>>>> 516a8a99
    print(f"Start testing {num_topics} per prompt!")
    test_file = f"evaluation/topics/testcases/{num_topics}_topics.jsonl"

    output_file = os.path.join(output_dir, f"{num_topics}_response.txt")
    
    with open(test_file, 'r') as json_file:
        json_list = list(json_file)

    num_correct = 0
    num_invalid = 0
    for test_case in json_list:        
        test_case = json.loads(test_case)
        prompt = test_case["prompt"]
        prompt_length = test_case["prompt_length"]
        topics = test_case["topics"]
        input = tokenizer(prompt, return_tensors="pt")
        outputs = model.generate(input.input_ids.cuda(), max_new_tokens=100, use_cache=True)[0]
        outputs = outputs[prompt_length:]
        summary = f"Label: {topics[0]}, Predict: {tokenizer.batch_decode([outputs], skip_special_tokens=True)}, --- INFO --- Topics: {topics}, Length: {prompt_length}"
        

        is_correct = let_gpt_check_response(topics[0], tokenizer.batch_decode([outputs], skip_special_tokens=True), "gpt-3.5-turbo")
        if is_correct is True:
            num_correct = num_correct + 1
            summary = "1 " + summary
        elif is_correct is None:
            num_invalid = num_invalid + 1
            summary = "-1 " + summary
        else:
            summary = "0 " + summary

        print(summary)
<<<<<<< HEAD
        with open(output_file, "a+") as f: 
=======
        
        with open(output_file, "a+") as f:
>>>>>>> 516a8a99
            f.write(summary)
            f.write("\n")

    with open(output_file, "a+") as f:
        f.write(f"\naccuracy: {num_correct/(len(json_list)-num_invalid)}\n")<|MERGE_RESOLUTION|>--- conflicted
+++ resolved
@@ -10,7 +10,6 @@
 #path = "longchat_7b_2048"
 #path = "longchat_7b_4096"
 #path = "longchat_7b_8192"
-<<<<<<< HEAD
 # path = "llama-7B-hf"
 # path = "/l/users/dacheng.li/axie/vicuna_7b_8192"
 # path = "/l/users/dacheng.li/axie/llama-7B"
@@ -18,9 +17,6 @@
 name = path.split("/")[-1]
 
 
-=======
-path = "/l/users/dacheng.li/axie/models/llama-7B"
->>>>>>> 516a8a99
 output_dir = "evaluation/topics/predictions"
 name = path.split("/")[-1]
 
@@ -37,11 +33,7 @@
 model = transformers.AutoModelForCausalLM.from_pretrained(path, torch_dtype=torch.float16).cuda()
 
 # for num_topics in [2, 3, 4, 5, 6, 7, 8, 9, 10]:
-<<<<<<< HEAD
 for num_topics in [6,7,8,9,10]:
-=======
-for num_topics in [2]:
->>>>>>> 516a8a99
     print(f"Start testing {num_topics} per prompt!")
     test_file = f"evaluation/topics/testcases/{num_topics}_topics.jsonl"
 
@@ -74,12 +66,7 @@
             summary = "0 " + summary
 
         print(summary)
-<<<<<<< HEAD
         with open(output_file, "a+") as f: 
-=======
-        
-        with open(output_file, "a+") as f:
->>>>>>> 516a8a99
             f.write(summary)
             f.write("\n")
 
